--- conflicted
+++ resolved
@@ -50,11 +50,8 @@
 #define PADDLE_LENGTH (SCREEN_HEIGHT / 5)
 
 #define PADDLE_INCREMENT_COUNT                                                 \
-<<<<<<< HEAD
     (GAME_FIELD_HEIGHT_INNER - PADDLE_LENGTH) / PADDLE_INCREMENT_SIZE
-=======
-	(GAME_FIELD_HEIGHT_INNER - PADDLE_LENGTH) / PADDLE_INCREMENT_SIZE
->>>>>>> 392a5100
+
 #define PADDLE_START_LOCATION_Y ((SCREEN_HEIGHT / 2) - (PADDLE_LENGTH / 2))
 #define PADDLE_EDGE_OFFSET 10
 #define PADDLE_WIDTH 10
@@ -72,16 +69,13 @@
 const unsigned char next_state_signal = NEXT_TASK;
 const unsigned char prev_state_signal = PREV_TASK;
 
-<<<<<<< HEAD
+
 static TaskHandle_t StateMachine = NULL;
 static TaskHandle_t BufferSwap = NULL;
-=======
->>>>>>> 392a5100
 static TaskHandle_t LeftPaddleTask = NULL;
 static TaskHandle_t RightPaddleTask = NULL;
 static TaskHandle_t PongControlTask = NULL;
 static TaskHandle_t PausedStateTask = NULL;
-<<<<<<< HEAD
 
 static QueueHandle_t LeftScoreQueue = NULL;
 static QueueHandle_t RightScoreQueue = NULL;
@@ -89,15 +83,6 @@
 
 static SemaphoreHandle_t BallInactive = NULL;
 
-=======
-
-static QueueHandle_t LeftScoreQueue = NULL;
-static QueueHandle_t RightScoreQueue = NULL;
-static QueueHandle_t StartDirectionQueue = NULL;
-
-static SemaphoreHandle_t BallInactive = NULL;
-
->>>>>>> 392a5100
 /** GENERIG GUI  */
 static QueueHandle_t StateQueue = NULL;
 static SemaphoreHandle_t DrawSignal = NULL;
@@ -154,7 +139,6 @@
  */
 void basicSequentialStateMachine(void *pvParameters)
 {
-<<<<<<< HEAD
     unsigned char current_state = STARTING_STATE; // Default state
     unsigned char state_changed =
         1; // Only re-evaluate state if it has changed
@@ -218,58 +202,10 @@
             state_changed = 0;
         }
     }
-=======
-	unsigned char current_state = STARTING_STATE; // Default state
-	unsigned char state_changed =
-		1; // Only re-evaluate state if it has changed
-	unsigned char input = 0;
-
-	const int state_change_period = STATE_DEBOUNCE_DELAY;
-
-	TickType_t last_change = xTaskGetTickCount();
-
-	while (1) {
-		if (state_changed)
-			goto initial_state;
-
-		// Handle state machine input
-		if (StateQueue)
-			if (xQueueReceive(StateQueue, &input, portMAX_DELAY) ==
-			    pdTRUE)
-				if (xTaskGetTickCount() - last_change >
-				    state_change_period) {
-					changeState(&current_state, input);
-					state_changed = 1;
-					last_change = xTaskGetTickCount();
-				}
-
-	initial_state:
-		// Handle current state
-		if (state_changed) {
-			switch (current_state) {
-			case STATE_ONE:
-				vTaskSuspend(PausedStateTask);
-				vTaskResume(PongControlTask);
-				vTaskResume(LeftPaddleTask);
-				vTaskResume(RightPaddleTask);
-				break;
-			case STATE_TWO: // paused
-				vTaskSuspend(PongControlTask);
-				vTaskSuspend(LeftPaddleTask);
-				vTaskSuspend(RightPaddleTask);
-				vTaskResume(PausedStateTask);
-			default:
-				break;
-			}
-			state_changed = 0;
-		}
-	}
->>>>>>> 392a5100
 }
 
 void vSwapBuffers(void *pvParameters)
 {
-<<<<<<< HEAD
     TickType_t xLastWakeTime;
     xLastWakeTime = xTaskGetTickCount();
     const TickType_t frameratePeriod = 20;
@@ -286,23 +222,6 @@
                             pdMS_TO_TICKS(frameratePeriod));
         }
     }
-=======
-	TickType_t xLastWakeTime;
-	xLastWakeTime = xTaskGetTickCount();
-	const TickType_t frameratePeriod = 20;
-
-	while (1) {
-		if (ScreenLock) {
-			xSemaphoreTake(ScreenLock, portMAX_DELAY);
-			vDrawUpdateScreen();
-			xSemaphoreGive(ScreenLock);
-			if (DrawSignal)
-				xSemaphoreGive(DrawSignal);
-			vTaskDelayUntil(&xLastWakeTime,
-					pdMS_TO_TICKS(frameratePeriod));
-		}
-	}
->>>>>>> 392a5100
 }
 
 void xGetButtonInput(void)
@@ -315,35 +234,28 @@
 
 void vIncrementPaddleY(unsigned short *paddle)
 {
-<<<<<<< HEAD
     if (paddle)
         if (*paddle != 0) {
             (*paddle)--;
         }
-=======
 	if (paddle)
 		if (*paddle != 0)
 			(*paddle)--;
->>>>>>> 392a5100
 }
 
 void vDecrementPaddleY(unsigned short *paddle)
 {
-<<<<<<< HEAD
     if (paddle)
         if (*paddle != PADDLE_INCREMENT_COUNT) {
             (*paddle)++;
         }
-=======
 	if (paddle)
 		if (*paddle != PADDLE_INCREMENT_COUNT)
 			(*paddle)++;
->>>>>>> 392a5100
 }
 
 unsigned char xCheckPongRightInput(unsigned short *right_paddle_y)
 {
-<<<<<<< HEAD
     xGetButtonInput(); // Update global button data
 
     if (xSemaphoreTake(buttons.lock, portMAX_DELAY) == pdTRUE) {
@@ -457,72 +369,17 @@
                               SCREEN_HEIGHT - DEFAULT_FONT_SIZE * 1.5,
                               Blue),
                   __FUNCTION__);
-=======
-	xGetButtonInput(); // Update global button data
-
-	xSemaphoreTake(buttons.lock, portMAX_DELAY);
-	if (buttons.buttons[KEYCODE(UP)]) {
-		vIncrementPaddleY(right_paddle_y);
-		xSemaphoreGive(buttons.lock);
-		return 1;
-	}
-	if (buttons.buttons[KEYCODE(DOWN)]) {
-		vDecrementPaddleY(right_paddle_y);
-		xSemaphoreGive(buttons.lock);
-		return 1;
-	}
-	xSemaphoreGive(buttons.lock);
-	return 0;
-}
-
-unsigned char xCheckPongLeftInput(unsigned short *left_paddle_y)
-{
-	xGetButtonInput(); // Update global button data
-
-	xSemaphoreTake(buttons.lock, portMAX_DELAY);
-	if (buttons.buttons[KEYCODE(W)]) {
-		vIncrementPaddleY(left_paddle_y);
-		xSemaphoreGive(buttons.lock);
-		return 1;
-	}
-	if (buttons.buttons[KEYCODE(S)]) {
-		vDecrementPaddleY(left_paddle_y);
-		xSemaphoreGive(buttons.lock);
-		return 1;
-	}
-	xSemaphoreGive(buttons.lock);
-	return 0;
-}
-
-unsigned char xCheckForInput(void)
-{
-	if (xCheckPongLeftInput(NULL) || xCheckPongRightInput(NULL))
-		return 1;
-	return 0;
-}
-
-void playBallSound(void *args)
-{
-	vPlaySample(a3);
->>>>>>> 392a5100
 }
 
 void vDrawWall(wall_t *wall)
 {
-<<<<<<< HEAD
     checkDraw(tumDrawFilledBox(wall->x1, wall->y1, wall->w, wall->h,
                                wall->colour),
               __FUNCTION__);
-=======
-	checkDraw(tumDrawFilledBox(wall->x1, wall->y1, wall->w, wall->h,
-				   wall->colour),
-		  __FUNCTION__);
->>>>>>> 392a5100
 }
 
 void vDrawPaddle(wall_t *wall, unsigned short y_increment)
 {
-<<<<<<< HEAD
     // Set wall Y
     setWallProperty(wall, 0,
                     y_increment * PADDLE_INCREMENT_SIZE + GAME_FIELD_INNER +
@@ -530,15 +387,6 @@
                     0, 0, SET_WALL_Y);
     // Draw wall
     vDrawWall(wall);
-=======
-	// Set wall Y
-	setWallProperty(wall, 0,
-			y_increment * PADDLE_INCREMENT_SIZE + GAME_FIELD_INNER +
-				2,
-			0, 0, SET_WALL_Y);
-	// Draw wall
-	vDrawWall(wall);
->>>>>>> 392a5100
 }
 
 #define SCORE_CENTER_OFFSET 20
@@ -546,7 +394,6 @@
 
 void vDrawScores(unsigned int left, unsigned int right)
 {
-<<<<<<< HEAD
     static char buffer[5];
     static int size;
     sprintf(buffer, "%d", right);
@@ -564,39 +411,15 @@
 typedef struct player_data {
     wall_t *paddle;
     unsigned short paddle_position;
-=======
-	static char buffer[5];
-	static int size;
-	sprintf(buffer, "%d", right);
-	tumGetTextSize(buffer, &size, NULL);
-	checkDraw(tumDrawText(buffer,
-			      SCREEN_WIDTH / 2 - size - SCORE_CENTER_OFFSET,
-			      SCORE_TOP_OFFSET, White),
-		  __FUNCTION__);
-	sprintf(buffer, "%d", left);
-	checkDraw(tumDrawText(buffer, SCREEN_WIDTH / 2 + SCORE_CENTER_OFFSET,
-			      SCORE_TOP_OFFSET, White),
-		  __FUNCTION__);
-}
-
-typedef struct player_data {
-	wall_t *paddle;
-	unsigned short paddle_position;
->>>>>>> 392a5100
 } player_data_t;
 
 void vResetPaddle(wall_t *wall)
 {
-<<<<<<< HEAD
     setWallProperty(wall, 0, PADDLE_INCREMENT_COUNT / 2, 0, 0, SET_WALL_Y);
-=======
-	setWallProperty(wall, 0, PADDLE_INCREMENT_COUNT / 2, 0, 0, SET_WALL_Y);
->>>>>>> 392a5100
 }
 
 void vRightWallCallback(void *player_data)
 {
-<<<<<<< HEAD
     // Reset ball's position and speed and increment left player's score
     const unsigned char point = 1;
 
@@ -1010,325 +833,6 @@
     vExitDrawing();
 err_init_drawing:
     return EXIT_FAILURE;
-=======
-	// Reset ball's position and speed and increment left player's score
-	const unsigned char point = 1;
-
-	if (RightScoreQueue)
-		xQueueSend(RightScoreQueue, &point, portMAX_DELAY);
-
-	vResetPaddle(((player_data_t *)player_data)->paddle);
-
-	xSemaphoreGive(BallInactive);
-
-	xQueueOverwrite(StartDirectionQueue, &start_right);
-}
-
-void vRightPaddleTask(void *pvParameters)
-{
-	player_data_t right_player = { 0 };
-	right_player.paddle_position = PADDLE_INCREMENT_COUNT / 2;
-
-	// Right wall
-	wall_t *right_wall =
-		createWall(GAME_FIELD_INNER + GAME_FIELD_WIDTH_INNER,
-			   GAME_FIELD_OUTER, WALL_THICKNESS,
-			   GAME_FIELD_HEIGHT_OUTER, 0.1, White,
-			   &vRightWallCallback, &right_player);
-	// Right paddle
-	right_player.paddle =
-		createWall(SCREEN_WIDTH - PADDLE_EDGE_OFFSET - PADDLE_WIDTH -
-				   GAME_FIELD_INNER,
-			   PADDLE_START_LOCATION_Y, PADDLE_WIDTH, PADDLE_LENGTH,
-			   0.1, White, NULL, NULL);
-
-	RightScoreQueue = xQueueCreate(10, sizeof(unsigned char));
-
-	while (1) {
-		ulTaskNotifyTake(pdTRUE, portMAX_DELAY);
-
-		// Get input
-		xCheckPongRightInput(&right_player.paddle_position);
-
-		vDrawWall(right_wall);
-		vDrawPaddle(right_player.paddle, right_player.paddle_position);
-	}
-}
-
-void vLeftWallCallback(void *player_data)
-{
-	const unsigned char point = 1;
-
-	if (LeftScoreQueue)
-		xQueueSend(LeftScoreQueue, &point, portMAX_DELAY);
-
-	vResetPaddle(((player_data_t *)player_data)->paddle);
-
-	xSemaphoreGive(BallInactive);
-
-	xQueueOverwrite(StartDirectionQueue, &start_left);
-}
-
-void vLeftPaddleTask(void *pvParameters)
-{
-	player_data_t left_player = { 0 };
-	left_player.paddle_position = PADDLE_INCREMENT_COUNT / 2;
-
-	// Left wall
-	wall_t *left_wall =
-		createWall(GAME_FIELD_OUTER, GAME_FIELD_OUTER, WALL_THICKNESS,
-			   GAME_FIELD_HEIGHT_OUTER, 0.1, White,
-			   &vLeftWallCallback, &left_player);
-	// Left paddle
-	left_player.paddle = createWall(GAME_FIELD_INNER + PADDLE_EDGE_OFFSET,
-					PADDLE_START_LOCATION_Y, PADDLE_WIDTH,
-					PADDLE_LENGTH, 0.1, White, NULL, NULL);
-
-	LeftScoreQueue = xQueueCreate(10, sizeof(unsigned char));
-
-	while (1) {
-		ulTaskNotifyTake(pdTRUE, portMAX_DELAY);
-
-		// Get input
-		xCheckPongLeftInput(&left_player.paddle_position);
-
-		vDrawWall(left_wall);
-		vDrawPaddle(left_player.paddle, left_player.paddle_position);
-	}
-}
-
-#define NET_DOTS 24
-#define NET_DOT_WIDTH 6
-#define NET_DOT_HEIGHT (GAME_FIELD_HEIGHT_INNER / (NET_DOTS * 2.0))
-
-void vPongControlTask(void *pvParameters)
-{
-	TickType_t xLastWakeTime, prevWakeTime;
-	xLastWakeTime = xTaskGetTickCount();
-	prevWakeTime = xLastWakeTime;
-	const TickType_t updatePeriod = 10;
-	unsigned char score_flag;
-
-	ball_t *my_ball = createBall(SCREEN_WIDTH / 2, SCREEN_HEIGHT / 2, White,
-				     6, 1000, &playBallSound, NULL);
-
-	unsigned char ball_active = 0;
-	unsigned char ball_direction = 0;
-
-	unsigned int left_score = 0;
-	unsigned int right_score = 0;
-
-	BallInactive = xSemaphoreCreateBinary();
-	StartDirectionQueue = xQueueCreate(1, sizeof(unsigned char));
-
-	setBallSpeed(my_ball, 250, 250, 0, SET_BALL_SPEED_AXES);
-
-	// Top wall
-	wall_t *top_wall = createWall(GAME_FIELD_INNER, GAME_FIELD_OUTER,
-				      GAME_FIELD_WIDTH_INNER, WALL_THICKNESS,
-				      0.1, White, NULL, NULL);
-	// Bottom wall
-	wall_t *bottom_wall = createWall(
-		GAME_FIELD_INNER, GAME_FIELD_INNER + GAME_FIELD_HEIGHT_INNER,
-		GAME_FIELD_WIDTH_INNER, WALL_THICKNESS, 0.1, White, NULL, NULL);
-
-	while (1) {
-		if (DrawSignal)
-            if (xSemaphoreTake(DrawSignal, portMAX_DELAY) ==
-                pdTRUE) {
-				xGetButtonInput(); // Update global button data
-
-				xSemaphoreTake(ScreenLock, portMAX_DELAY);
-
-				xSemaphoreTake(buttons.lock, portMAX_DELAY);
-				if (buttons.buttons[KEYCODE(P)]) {
-					xSemaphoreGive(buttons.lock);
-					if (StateQueue)
-						xQueueSend(StateQueue,
-							   &next_state_signal,
-							   portMAX_DELAY);
-				}
-
-				if (buttons.buttons[KEYCODE(R)]) {
-					ball_active = 0;
-					setBallLocation(my_ball,
-							SCREEN_WIDTH / 2,
-							SCREEN_HEIGHT / 2);
-					setBallSpeed(my_ball, 0, 0, 0,
-						     SET_BALL_SPEED_AXES);
-					left_score = 0;
-					right_score = 0;
-				}
-				xSemaphoreGive(buttons.lock);
-
-				// Ball is no longer active
-				if (xSemaphoreTake(BallInactive, 0) == pdTRUE) {
-					ball_active = 0;
-				}
-
-				if (!ball_active) {
-					setBallLocation(my_ball,
-							SCREEN_WIDTH / 2,
-							SCREEN_HEIGHT / 2);
-					setBallSpeed(my_ball, 0, 0, 0,
-						     SET_BALL_SPEED_AXES);
-
-					if (xCheckForInput()) {
-						xQueueReceive(
-							StartDirectionQueue,
-							&ball_direction, 0);
-						ball_active = 1;
-						switch (ball_direction) {
-						case START_LEFT:
-							setBallSpeed(
-								my_ball, -250,
-								250, 0,
-								SET_BALL_SPEED_AXES);
-							break;
-						default:
-						case START_RIGHT:
-							setBallSpeed(
-								my_ball, 250,
-								250, 0,
-								SET_BALL_SPEED_AXES);
-							break;
-						}
-					}
-				}
-
-				xTaskNotifyGive(LeftPaddleTask);
-				xTaskNotifyGive(RightPaddleTask);
-
-				checkDraw(tumDrawClear(Black), __FUNCTION__);
-
-				// Draw the walls
-				vDrawWall(top_wall);
-				vDrawWall(bottom_wall);
-				for (int i = 0; i < NET_DOTS; i++)
-					checkDraw(
-						tumDrawFilledBox(
-							SCREEN_WIDTH / 2 -
-								NET_DOT_WIDTH /
-									2,
-							GAME_FIELD_INNER +
-								round(2.0 * i *
-								      NET_DOT_HEIGHT),
-							NET_DOT_WIDTH,
-							round(NET_DOT_HEIGHT),
-							White),
-						__FUNCTION__);
-
-				// Check for score updates
-				if (RightScoreQueue)
-					while (xQueueReceive(RightScoreQueue,
-							     &score_flag,
-							     0) == pdTRUE)
-						right_score++;
-
-				if (LeftScoreQueue)
-					while (xQueueReceive(LeftScoreQueue,
-							     &score_flag,
-							     0) == pdTRUE)
-						left_score++;
-
-				vDrawScores(left_score, right_score);
-
-				// Check if ball has made a collision
-				checkBallCollisions(my_ball, NULL, NULL);
-
-				// Update the balls position now that possible collisions have
-				// updated its speeds
-				updateBallPosition(
-					my_ball, xLastWakeTime - prevWakeTime);
-
-				// Draw the ball
-				checkDraw(tumDrawCircle(my_ball->x, my_ball->y,
-							my_ball->radius,
-							my_ball->colour),
-					  __FUNCTION__);
-
-				xSemaphoreGive(ScreenLock);
-
-				// Keep track of when task last ran so that you know how many ticks
-				//(in our case miliseconds) have passed so that the balls position
-				// can be updated appropriatley
-				prevWakeTime = xLastWakeTime;
-				vTaskDelayUntil(&xLastWakeTime, updatePeriod);
-			}
-	}
-}
-
-void vPausedStateTask(void *pvParameters)
-{
-	const char *paused_text = "PAUSED";
-	static int text_width;
-	while (1) {
-		xGetButtonInput(); // Update global button data
-
-		xSemaphoreTake(buttons.lock, portMAX_DELAY);
-		if (buttons.buttons[KEYCODE(P)]) {
-			xSemaphoreGive(buttons.lock);
-			xQueueSend(StateQueue, &next_state_signal,
-				   portMAX_DELAY);
-		}
-		xSemaphoreGive(buttons.lock);
-
-		tumGetTextSize((char *)paused_text, &text_width, NULL);
-
-		checkDraw(tumDrawText((char *)paused_text,
-				      SCREEN_WIDTH / 2 - text_width / 2,
-				      SCREEN_HEIGHT / 2, Red),
-			  __FUNCTION__);
-
-		vTaskDelay(10);
-	}
-}
-
-int main(int argc, char *argv[])
-{
-	char *bin_folder_path = getBinFolderPath(argv[0]);
-
-	vInitDrawing(bin_folder_path);
-	vInitEvents();
-	vInitAudio(bin_folder_path);
-
-	atexit(aIODeinit);
-
-	buttons.lock = xSemaphoreCreateMutex(); // Locking mechanism
-	assert(buttons.lock);
-
-	DrawSignal = xSemaphoreCreateBinary(); // Screen buffer locking
-	assert(DrawSignal);
-	ScreenLock = xSemaphoreCreateMutex();
-	assert(ScreenLock);
-
-	// Message sending
-	StateQueue = xQueueCreate(STATE_QUEUE_LENGTH, sizeof(unsigned char));
-	assert(StateQueue);
-
-	xTaskCreate(vLeftPaddleTask, "LeftPaddleTask", mainGENERIC_STACK_SIZE,
-		    NULL, mainGENERIC_PRIORITY, &LeftPaddleTask);
-	xTaskCreate(vRightPaddleTask, "RightPaddleTask", mainGENERIC_STACK_SIZE,
-		    NULL, mainGENERIC_PRIORITY, &RightPaddleTask);
-	xTaskCreate(vPausedStateTask, "PausedStateTask", mainGENERIC_STACK_SIZE,
-		    NULL, mainGENERIC_PRIORITY, &PausedStateTask);
-	xTaskCreate(vPongControlTask, "PongControlTask", mainGENERIC_STACK_SIZE,
-		    NULL, mainGENERIC_PRIORITY, &PongControlTask);
-	xTaskCreate(basicSequentialStateMachine, "StateMachine",
-		    mainGENERIC_STACK_SIZE, NULL, configMAX_PRIORITIES - 1,
-		    NULL);
-	xTaskCreate(vSwapBuffers, "BufferSwapTask", mainGENERIC_STACK_SIZE * 2,
-		    NULL, configMAX_PRIORITIES, NULL);
-
-	vTaskSuspend(LeftPaddleTask);
-	vTaskSuspend(RightPaddleTask);
-	vTaskSuspend(PongControlTask);
-	vTaskSuspend(PausedStateTask);
-
-	vTaskStartScheduler();
-
-	return EXIT_SUCCESS;
->>>>>>> 392a5100
 }
 
 // cppcheck-suppress unusedFunction
