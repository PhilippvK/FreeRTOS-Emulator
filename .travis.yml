--- conflicted
+++ resolved
@@ -12,10 +12,8 @@
     only:
         - master
         - pong
-<<<<<<< HEAD
         - ci
-=======
->>>>>>> 392a5100
+
 
 addons:
     apt:
